
////////////////////////////////////////////////////////////////////
/// @file      CConnection.cpp
///
/// @author    Derek Ditch <derek.ditch@mst.edu>
///            Christopher M. Kohlhoff <chris@kohlhoff.com> (Boost Example)
///            Stephen Jackson <scj7t4@mst.edu>
///
/// @compiler  C++
///
/// @project   FREEDM DGI
///
/// @description 
///
/// @license
/// These source code files were created at as part of the
/// FREEDM DGI Subthrust, and are
/// intended for use in teaching or research.  They may be 
/// freely copied, modified and redistributed as long
/// as modified versions are clearly marked as such and
/// this notice is not removed.
/// 
/// Neither the authors nor the FREEDM Project nor the
/// National Science Foundation
/// make any warranty, express or implied, nor assumes
/// any legal responsibility for the accuracy,
/// completeness or usefulness of these codes or any
/// information distributed with these codes.
///
/// Suggested modifications or questions about these codes 
/// can be directed to Dr. Bruce McMillin, Department of 
/// Computer Science, Missouri University of Science and
/// Technology, Rolla, MO  65409 (ff@mst.edu).
////////////////////////////////////////////////////////////////////

#include "CDispatcher.hpp"
#include "CConnection.hpp"
#include "CConnectionManager.hpp"
#include "CMessage.hpp"
#include "RequestParser.hpp"
#include "CSRConnection.hpp"
#include "CSUConnection.hpp"
#include "logger.hpp"
#include "config.hpp"

#include <vector>

#include <boost/bind.hpp>
#include <boost/property_tree/ptree.hpp>
using boost::property_tree::ptree;

namespace freedm {
    namespace broker {
///////////////////////////////////////////////////////////////////////////////
/// @fn CConnection::CConnection
/// @description Constructor for the CConnection object. Since the change to
///   udp, this object can act either as a listener or sender (but not both)
///   to have the object behave as a listener, Start() should be called on it.
/// @pre An initialized socket is ready to be converted to a connection.
/// @post A new CConnection object is initialized.
/// @param p_ioService The socket to use for the connection.
/// @param p_manager The related connection manager that tracks this object.
/// @param p_dispatch The dispatcher responsible for applying read/write 
///   handlers to messages.
/// @param uuid The uuid this node connects to, or what listener.
///////////////////////////////////////////////////////////////////////////////
CConnection::CConnection(boost::asio::io_service& p_ioService,
  CConnectionManager& p_manager, CDispatcher& p_dispatch, std::string uuid)
  : CReliableConnection(p_ioService,p_manager,p_dispatch,uuid)
{
    Logger::Debug << __PRETTY_FUNCTION__ << std::endl;
    m_protocols.insert(ProtocolMap::value_type(CSUConnection::Identifier(),
        ProtocolPtr(new CSUConnection(this))));
    m_protocols.insert(ProtocolMap::value_type(CSRConnection::Identifier(),
        ProtocolPtr(new CSRConnection(this))));
    m_defaultprotocol = CSUConnection::Identifier();
}

///////////////////////////////////////////////////////////////////////////////
/// @fn CConnection::Start
/// @description Starts the recieve routine which causes this socket to behave
///   as a listener.
/// @pre The object is initialized.
/// @post The connection is asynchronously waiting for messages.
///////////////////////////////////////////////////////////////////////////////
void CConnection::Start()
{
    Logger::Debug << __PRETTY_FUNCTION__ << std::endl;
}

///////////////////////////////////////////////////////////////////////////////
/// @fn CConnection::Stop
/// @description Stops the socket and cancels the timeout timer. Does not
///   need to be called on a listening connection (ie one that has had
///   Start() called on it.
/// @pre Any initialized CConnection object.
/// @post The underlying socket is closed and the message timeout timer is
///        cancelled.
///////////////////////////////////////////////////////////////////////////////
void CConnection::Stop()
{
    ProtocolMap::iterator sit;
    for(sit = m_protocols.begin(); sit != m_protocols.end(); sit++)
    {
        (*sit).second->Stop();
    }   
    Logger::Debug << __PRETTY_FUNCTION__ << std::endl;
    GetSocket().close();
}
 
///////////////////////////////////////////////////////////////////////////////
/// @fn CConnection::Send
/// @description Given a message and wether or not it should be sequenced,
///   write that message to the channel.
/// @pre The CConnection object is initialized.
/// @post If the window is in not full, the message will have been written to
///   to the channel. Before being sent the message has been signed with the
///   UUID, source hostname and sequence number (if it is being sequenced).
///   If the message is being sequenced  and the window is not already full,
///   the timeout timer is cancelled and reset.
/// @param p_mesg A CMessage to write to the channel.
///////////////////////////////////////////////////////////////////////////////
void CConnection::Send(CMessage p_mesg)
{
    Logger::Debug << __PRETTY_FUNCTION__ << std::endl;

    ProtocolMap::iterator sit = m_protocols.find(p_mesg.GetProtocol());    
    
    if(sit == m_protocols.end())
    {
        sit = m_protocols.find(m_defaultprotocol);
    }
    (*sit).second->Send(p_mesg);
<<<<<<< HEAD
=======
}

///////////////////////////////////////////////////////////////////////////////
/// @fn CConnection::RecieveACK
/// @description Handler for recieving acknowledgments from a sender.
/// @pre Initialized connection.
/// @post The message with sequence number has been acknowledged and all
///   messages sent before that message have been considered acknowledged as
///   well.
/// @param msg The message to consider as acknnowledged
///////////////////////////////////////////////////////////////////////////////
void CConnection::RecieveACK(const CMessage &msg)
{
    Logger::Debug << __PRETTY_FUNCTION__ << std::endl;
    std::string protocol = msg.GetProtocol();
    ProtocolMap::iterator sit = m_protocols.find(protocol);
    if(sit != m_protocols.end())
    {
        (*sit).second->RecieveACK(msg);
    }
>>>>>>> 7f511438
}

///////////////////////////////////////////////////////////////////////////////
/// @fn CConnection::Recieve
/// @description Handler for determineing if a recieved message should be ACKd
/// @pre Initialized connection.
/// @post The message with sequence number has been acknowledged and all
///   messages sent before that message have been considered acknowledged as
///   well.
/// @param msg The message to consider as acknnowledged
///////////////////////////////////////////////////////////////////////////////
<<<<<<< HEAD
void CConnection::RecieveACK(const CMessage &msg)
{
    Logger::Debug << __PRETTY_FUNCTION__ << std::endl;
    std::string protocol = msg.GetProtocol();
    ProtocolMap::iterator sit = m_protocols.find(protocol);
    if(sit != m_protocols.end())
    {
        (*sit).second->RecieveACK(msg);
    }
}

///////////////////////////////////////////////////////////////////////////////
/// @fn CConnection::Recieve
/// @description Handler for determineing if a recieved message should be ACKd
/// @pre Initialized connection.
/// @post The message with sequence number has been acknowledged and all
///   messages sent before that message have been considered acknowledged as
///   well.
/// @param msg The message to consider as acknnowledged
///////////////////////////////////////////////////////////////////////////////
bool CConnection::Recieve(const CMessage &msg)
{
    Logger::Debug << __PRETTY_FUNCTION__ << std::endl;
    ProtocolMap::iterator sit = m_protocols.find(msg.GetProtocol());
    if(sit != m_protocols.end())
    {
        bool x = (*sit).second->Recieve(msg);
        if(x)
        {
            (*sit).second->SendACK(msg);
            return true;
        }
    }
    return false;
}
=======
bool CConnection::Recieve(const CMessage &msg)
{
    Logger::Debug << __PRETTY_FUNCTION__ << std::endl;
    ProtocolMap::iterator sit = m_protocols.find(msg.GetProtocol());
    if(sit != m_protocols.end())
    {
        bool x = (*sit).second->Recieve(msg);
        if(x)
        {
            (*sit).second->SendACK(msg);
            return true;
        }
    }
    return false;
}

>>>>>>> 7f511438

    } // namespace broker
} // namespace freedm<|MERGE_RESOLUTION|>--- conflicted
+++ resolved
@@ -131,8 +131,6 @@
         sit = m_protocols.find(m_defaultprotocol);
     }
     (*sit).second->Send(p_mesg);
-<<<<<<< HEAD
-=======
 }
 
 ///////////////////////////////////////////////////////////////////////////////
@@ -153,29 +151,8 @@
     {
         (*sit).second->RecieveACK(msg);
     }
->>>>>>> 7f511438
 }
 
-///////////////////////////////////////////////////////////////////////////////
-/// @fn CConnection::Recieve
-/// @description Handler for determineing if a recieved message should be ACKd
-/// @pre Initialized connection.
-/// @post The message with sequence number has been acknowledged and all
-///   messages sent before that message have been considered acknowledged as
-///   well.
-/// @param msg The message to consider as acknnowledged
-///////////////////////////////////////////////////////////////////////////////
-<<<<<<< HEAD
-void CConnection::RecieveACK(const CMessage &msg)
-{
-    Logger::Debug << __PRETTY_FUNCTION__ << std::endl;
-    std::string protocol = msg.GetProtocol();
-    ProtocolMap::iterator sit = m_protocols.find(protocol);
-    if(sit != m_protocols.end())
-    {
-        (*sit).second->RecieveACK(msg);
-    }
-}
 
 ///////////////////////////////////////////////////////////////////////////////
 /// @fn CConnection::Recieve
@@ -201,24 +178,6 @@
     }
     return false;
 }
-=======
-bool CConnection::Recieve(const CMessage &msg)
-{
-    Logger::Debug << __PRETTY_FUNCTION__ << std::endl;
-    ProtocolMap::iterator sit = m_protocols.find(msg.GetProtocol());
-    if(sit != m_protocols.end())
-    {
-        bool x = (*sit).second->Recieve(msg);
-        if(x)
-        {
-            (*sit).second->SendACK(msg);
-            return true;
-        }
-    }
-    return false;
-}
-
->>>>>>> 7f511438
 
     } // namespace broker
 } // namespace freedm