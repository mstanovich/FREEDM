--- conflicted
+++ resolved
@@ -220,11 +220,7 @@
     CBroker::Scheduleable s;
     m_timers[h]->expires_from_now(wait);
     s = boost::bind(&CBroker::ScheduledTask,this,x,h,boost::asio::placeholders::error);
-<<<<<<< HEAD
     Logger.Notice<<"Scheduled task for timer "<<h<<std::endl;
-=======
-    Logger::Notice<<"Scheduled task for timer "<<h<<std::endl;
->>>>>>> 0c0fab0d
     m_timers[h]->async_wait(s);
 }
 
@@ -234,19 +230,11 @@
     m_ready[m].push_back(x);
     if(!m_busy)
     {
-<<<<<<< HEAD
-        Logger.Notice<<"Started Worker"<<std::endl;
+        Logger.Debug<<"Started Worker"<<std::endl;
         Worker();
     }
-    Logger.Notice<<"Module "<<m<<" now has queue size: "<<m_ready[m].size()<<std::endl;
-    Logger.Notice<<"Scheduled task (NODELAY) for "<<m<<std::endl;
-=======
-        Logger::Notice<<"Started Worker"<<std::endl;
-        Worker();
-    }
-    Logger::Notice<<"Module "<<m<<" now has queue size: "<<m_ready[m].size()<<std::endl;
-    Logger::Notice<<"Scheduled task (NODELAY) for "<<m<<std::endl;
->>>>>>> 0c0fab0d
+    Logger.Debug<<"Module "<<m<<" now has queue size: "<<m_ready[m].size()<<std::endl;
+    Logger.Debug<<"Scheduled task (NODELAY) for "<<m<<std::endl;
 }
 ///////////////////////////////////////////////////////////////////////////////
 /// @fn CBroker::ChangePhase
@@ -262,29 +250,16 @@
     {
         m_phase = 0;
     }
-<<<<<<< HEAD
-    Logger.Notice<<"Changed phase to m_modules["<<m_phase<<"]";
+    Logger.Info<<"Changed phase to m_modules["<<m_phase<<"]";
     if(m_modules.size() > 0)
     {
-        Logger.Notice<<"="<<m_modules[m_phase];
-    }
-    Logger.Notice<<std::endl;
+        Logger.Info<<"="<<m_modules[m_phase];
+    }
+    Logger.Info<<std::endl;
     //If the worker isn't going, start him again when you change phases.
     if(!m_busy)
     {
-        Logger.Notice<<"Started Worker"<<std::endl;
-=======
-    Logger::Notice<<"Changed phase to m_modules["<<m_phase<<"]";
-    if(m_modules.size() > 0)
-    {
-        Logger::Notice<<"="<<m_modules[m_phase];
-    }
-    Logger::Notice<<std::endl;
-    //If the worker isn't going, start him again when you change phases.
-    if(!m_busy)
-    {
-        Logger::Notice<<"Started Worker"<<std::endl;
->>>>>>> 0c0fab0d
+        Logger.Debug<<"Started Worker"<<std::endl;
         Worker();
     }
     m_phasetimer.expires_from_now(boost::posix_time::milliseconds(50));
@@ -304,26 +279,15 @@
     const boost::system::error_code &err)
 {
     ModuleIdent module = m_allocs[handle];
-<<<<<<< HEAD
-    Logger.Notice<<"Handle finished: "<<handle<<" For module "<<module<<std::endl;
-=======
-    Logger::Notice<<"Handle finished: "<<handle<<" For module "<<module<<std::endl;
->>>>>>> 0c0fab0d
+    Logger.Info<<"Handle finished: "<<handle<<" For module "<<module<<std::endl;
     // First, prepare another bind, which uses the given error
     CBroker::BoundScheduleable y = boost::bind(x,err);
     // Put it into the ready queue
     m_ready[module].push_back(y);
-<<<<<<< HEAD
-    Logger.Notice<<"Module "<<module<<" now has queue size: "<<m_ready[module].size()<<std::endl;
+    Logger.Info<<"Module "<<module<<" now has queue size: "<<m_ready[module].size()<<std::endl;
     if(!m_busy)
     {
-        Logger.Notice<<"Started Worker"<<std::endl;
-=======
-    Logger::Notice<<"Module "<<module<<" now has queue size: "<<m_ready[module].size()<<std::endl;
-    if(!m_busy)
-    {
-        Logger::Notice<<"Started Worker"<<std::endl;
->>>>>>> 0c0fab0d
+        Logger.Info<<"Started Worker"<<std::endl;
         Worker();
     }
 }
@@ -347,11 +311,7 @@
     std::string active = m_modules[m_phase];
     if(m_ready[active].size() > 0)
     {
-<<<<<<< HEAD
-        Logger.Notice<<"Performing Job"<<std::endl;
-=======
-        Logger::Notice<<"Performing Job"<<std::endl;
->>>>>>> 0c0fab0d
+        Logger.Debug<<"Performing Job"<<std::endl;
         // Mark that the worker has something to do
         m_busy = true;
         // Extract the first item from the work queue:
@@ -365,11 +325,7 @@
     else
     {
         m_busy = false;
-<<<<<<< HEAD
-        Logger.Notice<<"Worker Idle"<<std::endl;
-=======
-        Logger::Notice<<"Worker Idle"<<std::endl;
->>>>>>> 0c0fab0d
+        Logger.Debug<<"Worker Idle"<<std::endl;
     }
 }
 
