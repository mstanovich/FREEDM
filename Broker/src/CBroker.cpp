////////////////////////////////////////////////////////////////////
/// @file      CBroker.cpp
///
/// @author    Derek Ditch <derek.ditch@mst.edu>
///
/// @compiler  C++
///
/// @project   FREEDM DGI
///
/// @description Implements the CBroker class. This class
/// implements the "Broker" pattern from POSA1[1]. This
/// implementation is modeled after the Boost.Asio "http server 1"
/// example[2].
///
/// [1] Frank Buschmann, Regine Meunier, Hans Rohnert, Peter
///     Sommerlad, and Michael Stal. Pattern-Oriented Software
///     Architecture Volume 1: A System of Patterns. Wiley, 1 ed,
///     August 1996.
///
/// [2] Boost.Asio Examples
///     <http://www.boost.org/doc/libs/1_41_0/doc/html/boost_asio/examples.html>
///
/// @license
/// These source code files were created at as part of the
/// FREEDM DGI Subthrust, and are intended for use in teaching or
/// research.  They may be freely copied, modified and redistributed
/// as long as modified versions are clearly marked as such and
/// this notice is not removed.
/// 
/// Neither the authors nor the FREEDM Project nor the
/// National Science Foundation
/// make any warranty, express or implied, nor assumes
/// any legal responsibility for the accuracy,
/// completeness or usefulness of these codes or any
/// information distributed with these codes.
///
/// Suggested modifications or questions about these codes 
/// can be directed to Dr. Bruce McMillin, Department of 
/// Computer Science, Missouri University of Science and
/// Technology, Rolla, MO  65409 (ff@mst.edu).
////////////////////////////////////////////////////////////////////

#include "CBroker.hpp"
#include "CLogger.hpp"

static CLocalLogger Logger(__FILE__);

#include <boost/bind.hpp>
#include <boost/asio/io_service.hpp>

/// General FREEDM Namespace
namespace freedm {
    /// Broker Architecture Namespace
    namespace broker {

///////////////////////////////////////////////////////////////////////////////
/// @fn CBroker::CBroker
/// @description The constructor for the broker, providing the initial acceptor
/// @io provides and acceptor socket for incoming network connecitons.
/// @peers any node running the broker architecture.
/// @sharedmemory The dispatcher and connection manager are shared with the
///               modules.
/// @pre The port is free to be bound to.
/// @post An acceptor socket is bound on the freedm port awaiting connections
///       from other nodes.
/// @param p_address The address to bind the listening socket to.
/// @param p_port The port to bind the listening socket to.
/// @param p_dispatch The message dispatcher associated with this Broker
/// @param m_ios The ioservice used by this broker to perform socket operations
/// @param m_conMan The connection manager used by this broker.
/// @limiations Fails if the port is already in use.
///////////////////////////////////////////////////////////////////////////////
CBroker::CBroker(const std::string& p_address, const std::string& p_port,
    CDispatcher &p_dispatch, boost::asio::io_service &m_ios,
    freedm::broker::CConnectionManager &m_conMan)
    : m_ioService(m_ios),
      m_connManager(m_conMan),
      m_dispatch(p_dispatch),
      m_newConnection(new CListener(m_ioService, m_connManager, *this, m_conMan.GetUUID())),
      m_phasetimer(m_ios)
{
    Logger.Debug << __PRETTY_FUNCTION__ << std::endl;
    // Open the acceptor with the option to reuse the address (i.e. SO_REUSEADDR).
    boost::asio::ip::udp::resolver resolver(m_ioService);
    boost::asio::ip::udp::resolver::query query( p_address, p_port);
    boost::asio::ip::udp::endpoint endpoint = *resolver.resolve( query );
    
    // Listen for connections and create an event to spawn a new connection
    m_newConnection->GetSocket().open(endpoint.protocol());
    m_newConnection->GetSocket().bind(endpoint);;
    m_connManager.Start(m_newConnection);
    m_busy = false;
}

CBroker::~CBroker()
{
    TimersMap::iterator it;
    for(it=m_timers.begin(); it!=m_timers.end(); it++)
    {
        delete (*it).second;
    }
}

///////////////////////////////////////////////////////////////////////////////
/// @fn CBroker::Run()
/// @description Calls the ioservice run (initializing the ioservice thread)
///               and then blocks until the ioservice runs out of work.
/// @pre  The ioservice has not been allocated a thread to operate on and has
///       some schedule of jobs waiting to be performed (so it doesn't exit
///       immediately.)
/// @post The ioservice has terminated.
/// @return none
///////////////////////////////////////////////////////////////////////////////
void CBroker::Run()
{
    Logger.Debug << __PRETTY_FUNCTION__ << std::endl;
    // The io_service::run() call will block until all asynchronous operations
    // have finished. While the server is running, there is always at least one
    // asynchronous operation outstanding: the asynchronous accept call waiting
    // for new incoming connections.
    m_ioService.run();
}

///////////////////////////////////////////////////////////////////////////////
/// @fn CBroker::GetIOService
/// @description returns a refernce to the ioservice used by the broker.
/// @return The ioservice used by this broker.
///////////////////////////////////////////////////////////////////////////////
boost::asio::io_service& CBroker::GetIOService()
{
    Logger.Debug << __PRETTY_FUNCTION__ << std::endl;
    return m_ioService;
}

///////////////////////////////////////////////////////////////////////////////
/// @fn CBroker::Stop
/// @description  Registers a stop command into the io_service's job queue.
///               when scheduled, the stop operation will terminate all running
///               modules and cause the ioservice.run() command to exit.
/// @pre The ioservice is running and processing tasks.
/// @post The command to stop the ioservice has been placed in the service's
///        task queue.
///////////////////////////////////////////////////////////////////////////////
void CBroker::Stop()
{
    Logger.Debug << __PRETTY_FUNCTION__ << std::endl;
    // Post a call to the stop function so that CBroker::stop() is safe to call
    // from any thread.
    m_ioService.post(boost::bind(&CBroker::HandleStop, this));
}

///////////////////////////////////////////////////////////////////////////////
/// @fn CBroker::HandleStop
/// @description Handles closing all the sockets connection managers and
///              Services.
/// @pre: The ioservice is running.
/// @post: The ioservice is stopped.
///////////////////////////////////////////////////////////////////////////////
void CBroker::HandleStop()
{
    Logger.Debug << __PRETTY_FUNCTION__ << std::endl;
    // The server is stopped by canceling all outstanding asynchronous
    // operations. Once all operations have finished the io_service::run() call
    // will exit.
    m_connManager.StopAll();
    m_ioService.stop(); 
}

void CBroker::RegisterModule(CBroker::ModuleIdent m)
{
    boost::system::error_code err;
    bool exists;
    for(unsigned int i=0; i < m_modules.size(); i++)
    {
        if(m_modules[i] == m)
        {
            exists = true;
            break;
        } 
    }
    if(!exists)
    {
        m_modules.push_back(m);
        if(m_modules.size() == 1)
        {
            ChangePhase(err);
        }
    }
}

///////////////////////////////////////////////////////////////////////////////
/// @fn CBroker::AllocateTimer
/// @description Returns a handle to a timer to use for scheduling tasks.
///     timer recycling helps prevent forest fires (and accidental branching
/// @pre None
/// @post A handle to a timer is returned.
///////////////////////////////////////////////////////////////////////////////
CBroker::TimerHandle CBroker::AllocateTimer(CBroker::ModuleIdent module)
{
    CBroker::TimerHandle myhandle;
    boost::asio::deadline_timer* t = new boost::asio::deadline_timer(m_ioService);
    RegisterModule(module);
    myhandle = m_handlercounter;
    m_handlercounter++;
    m_allocs.insert(CBroker::TimerAlloc::value_type(myhandle,module));
    m_timers.insert(CBroker::TimersMap::value_type(myhandle,t));
    return myhandle;
}

///////////////////////////////////////////////////////////////////////////////
/// @fn CBroker::Schedule
/// @description Given a binding to a function that should be run into the
///   future, prepares it to be run... in the future.
/// @pre None
/// @post A function is scheduled to be called in the future.
///////////////////////////////////////////////////////////////////////////////
void CBroker::Schedule(CBroker::TimerHandle h,
    boost::posix_time::time_duration wait, CBroker::Scheduleable x)
{
    CBroker::Scheduleable s;
    m_timers[h]->expires_from_now(wait);
    s = boost::bind(&CBroker::ScheduledTask,this,x,h,boost::asio::placeholders::error);
    Logger.Notice<<"Scheduled task for timer "<<h<<std::endl;
    m_timers[h]->async_wait(s);
}

void CBroker::Schedule(ModuleIdent m, BoundScheduleable x)
{
    RegisterModule(m);
    m_ready[m].push_back(x);
    if(!m_busy)
    {
<<<<<<< HEAD
        Logger.Notice<<"Started Worker"<<std::endl;
        Worker();
    }
    Logger.Notice<<"Module "<<m<<" now has queue size: "<<m_ready[m].size()<<std::endl;
    Logger.Notice<<"Scheduled task (NODELAY) for "<<m<<std::endl;
=======
        Logger.Debug<<"Started Worker"<<std::endl;
        Worker();
    }
    Logger.Debug<<"Module "<<m<<" now has queue size: "<<m_ready[m].size()<<std::endl;
    Logger.Debug<<"Scheduled task (NODELAY) for "<<m<<std::endl;
>>>>>>> 520bb910
}
///////////////////////////////////////////////////////////////////////////////
/// @fn CBroker::ChangePhase
/// @description This task will mark to the schedule that it is time to change
///     phases. This will change which functions will be put into the queue
/// @pre None
/// @post The phase has been changed.
///////////////////////////////////////////////////////////////////////////////
void CBroker::ChangePhase(const boost::system::error_code &err)
{
    m_phase++;
    if(m_phase >= m_modules.size())
    {
        m_phase = 0;
    }
<<<<<<< HEAD
    Logger.Notice<<"Changed phase to m_modules["<<m_phase<<"]";
    if(m_modules.size() > 0)
    {
        Logger.Notice<<"="<<m_modules[m_phase];
    }
    Logger.Notice<<std::endl;
    //If the worker isn't going, start him again when you change phases.
    if(!m_busy)
    {
        Logger.Notice<<"Started Worker"<<std::endl;
=======
    Logger.Info<<"Changed phase to m_modules["<<m_phase<<"]";
    if(m_modules.size() > 0)
    {
        Logger.Info<<"="<<m_modules[m_phase];
    }
    Logger.Info<<std::endl;
    //If the worker isn't going, start him again when you change phases.
    if(!m_busy)
    {
        Logger.Debug<<"Started Worker"<<std::endl;
>>>>>>> 520bb910
        Worker();
    }
    m_phasetimer.expires_from_now(boost::posix_time::milliseconds(50));
    m_phasetimer.async_wait(boost::bind(&CBroker::ChangePhase,this,
        boost::asio::placeholders::error));
}

///////////////////////////////////////////////////////////////////////////////
/// @fn CBroker::ScheduledTask
/// @description When a timer for a task expires, it enters this phase. The
///     timer is removed from the timers list. Then Execute is called to keep
///     the work queue going.
/// @pre A task is scheduled for execution
/// @post The task is entered into th ready queue. 
///////////////////////////////////////////////////////////////////////////////
void CBroker::ScheduledTask(CBroker::Scheduleable x, CBroker::TimerHandle handle,
    const boost::system::error_code &err)
{
    ModuleIdent module = m_allocs[handle];
<<<<<<< HEAD
    Logger.Notice<<"Handle finished: "<<handle<<" For module "<<module<<std::endl;
=======
    Logger.Info<<"Handle finished: "<<handle<<" For module "<<module<<std::endl;
>>>>>>> 520bb910
    // First, prepare another bind, which uses the given error
    CBroker::BoundScheduleable y = boost::bind(x,err);
    // Put it into the ready queue
    m_ready[module].push_back(y);
<<<<<<< HEAD
    Logger.Notice<<"Module "<<module<<" now has queue size: "<<m_ready[module].size()<<std::endl;
    if(!m_busy)
    {
        Logger.Notice<<"Started Worker"<<std::endl;
=======
    Logger.Info<<"Module "<<module<<" now has queue size: "<<m_ready[module].size()<<std::endl;
    if(!m_busy)
    {
        Logger.Info<<"Started Worker"<<std::endl;
>>>>>>> 520bb910
        Worker();
    }
}

///////////////////////////////////////////////////////////////////////////////
/// @fn CBroker::Worker
/// @description Reads the current phase and if the phase is correct, queues
///     all the tasks for that phase to the ioservice. If m_busy is set, the 
///     worker is still working on clearing the queue. If it's set to false,
///     the worker needs to be started when the scheduled task is called
/// @pre None
/// @post A task is scheduled to run.
///////////////////////////////////////////////////////////////////////////////
void CBroker::Worker()
{
    if(m_phase >= m_modules.size())
    {
        m_busy = false;
        return;
    }
    std::string active = m_modules[m_phase];
    if(m_ready[active].size() > 0)
    {
<<<<<<< HEAD
        Logger.Notice<<"Performing Job"<<std::endl;
=======
        Logger.Debug<<"Performing Job"<<std::endl;
>>>>>>> 520bb910
        // Mark that the worker has something to do
        m_busy = true;
        // Extract the first item from the work queue:
        CBroker::BoundScheduleable x = m_ready[active].front();
        m_ready[active].pop_front();
        // Execute the task.
        x();
        // Schedule the worker again:
        m_ioService.post(boost::bind(&CBroker::Worker, this));
    }
    else
    {
        m_busy = false;
<<<<<<< HEAD
        Logger.Notice<<"Worker Idle"<<std::endl;
=======
        Logger.Debug<<"Worker Idle"<<std::endl;
>>>>>>> 520bb910
    }
}


    } // namespace broker
} // namespace freedm<|MERGE_RESOLUTION|>--- conflicted
+++ resolved
@@ -230,19 +230,11 @@
     m_ready[m].push_back(x);
     if(!m_busy)
     {
-<<<<<<< HEAD
-        Logger.Notice<<"Started Worker"<<std::endl;
-        Worker();
-    }
-    Logger.Notice<<"Module "<<m<<" now has queue size: "<<m_ready[m].size()<<std::endl;
-    Logger.Notice<<"Scheduled task (NODELAY) for "<<m<<std::endl;
-=======
         Logger.Debug<<"Started Worker"<<std::endl;
         Worker();
     }
     Logger.Debug<<"Module "<<m<<" now has queue size: "<<m_ready[m].size()<<std::endl;
     Logger.Debug<<"Scheduled task (NODELAY) for "<<m<<std::endl;
->>>>>>> 520bb910
 }
 ///////////////////////////////////////////////////////////////////////////////
 /// @fn CBroker::ChangePhase
@@ -258,7 +250,6 @@
     {
         m_phase = 0;
     }
-<<<<<<< HEAD
     Logger.Notice<<"Changed phase to m_modules["<<m_phase<<"]";
     if(m_modules.size() > 0)
     {
@@ -269,18 +260,6 @@
     if(!m_busy)
     {
         Logger.Notice<<"Started Worker"<<std::endl;
-=======
-    Logger.Info<<"Changed phase to m_modules["<<m_phase<<"]";
-    if(m_modules.size() > 0)
-    {
-        Logger.Info<<"="<<m_modules[m_phase];
-    }
-    Logger.Info<<std::endl;
-    //If the worker isn't going, start him again when you change phases.
-    if(!m_busy)
-    {
-        Logger.Debug<<"Started Worker"<<std::endl;
->>>>>>> 520bb910
         Worker();
     }
     m_phasetimer.expires_from_now(boost::posix_time::milliseconds(50));
@@ -300,26 +279,15 @@
     const boost::system::error_code &err)
 {
     ModuleIdent module = m_allocs[handle];
-<<<<<<< HEAD
-    Logger.Notice<<"Handle finished: "<<handle<<" For module "<<module<<std::endl;
-=======
     Logger.Info<<"Handle finished: "<<handle<<" For module "<<module<<std::endl;
->>>>>>> 520bb910
     // First, prepare another bind, which uses the given error
     CBroker::BoundScheduleable y = boost::bind(x,err);
     // Put it into the ready queue
     m_ready[module].push_back(y);
-<<<<<<< HEAD
-    Logger.Notice<<"Module "<<module<<" now has queue size: "<<m_ready[module].size()<<std::endl;
-    if(!m_busy)
-    {
-        Logger.Notice<<"Started Worker"<<std::endl;
-=======
     Logger.Info<<"Module "<<module<<" now has queue size: "<<m_ready[module].size()<<std::endl;
     if(!m_busy)
     {
         Logger.Info<<"Started Worker"<<std::endl;
->>>>>>> 520bb910
         Worker();
     }
 }
@@ -343,11 +311,7 @@
     std::string active = m_modules[m_phase];
     if(m_ready[active].size() > 0)
     {
-<<<<<<< HEAD
-        Logger.Notice<<"Performing Job"<<std::endl;
-=======
         Logger.Debug<<"Performing Job"<<std::endl;
->>>>>>> 520bb910
         // Mark that the worker has something to do
         m_busy = true;
         // Extract the first item from the work queue:
@@ -361,11 +325,7 @@
     else
     {
         m_busy = false;
-<<<<<<< HEAD
-        Logger.Notice<<"Worker Idle"<<std::endl;
-=======
         Logger.Debug<<"Worker Idle"<<std::endl;
->>>>>>> 520bb910
     }
 }
 
