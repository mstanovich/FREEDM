--- conflicted
+++ resolved
@@ -112,13 +112,9 @@
             ("config,c", po::value<std::string>(&cfgFile_)->
                 default_value("freedm.cfg"),"filename of additional configuration.")
             ("generateuuid,g", po::value<std::string>(&uuidgenerator)->
-<<<<<<< HEAD
                     default_value(""), "Generate a uuid for the specified host, output it, and exit")
             ("uuid,u","Print this node's generated uuid and exit");
 
-=======
-                default_value(""), "Generate a uuid for the specified host, output it, and exit");
->>>>>>> e4c3c707
         // This is for arguments in a config file or as arguments
         configOpts_.add_options()
             ("add-host", po::value<std::vector<std::string> >()->
@@ -136,13 +132,8 @@
              "enable verbose output (optionally specify level)");
 
         hiddenOpts_.add_options()
-<<<<<<< HEAD
             ("setuuid", po::value<std::string>(&uuid_),
                     "UUID for this host");
-=======
-            ("uuid", po::value<std::string>(&uuid_),
-             "UUID for this host");
->>>>>>> e4c3c707
 
         // Specify positional arguments
         posOpts_.add("address", 1).add("port", 1);
@@ -214,7 +205,6 @@
             std::cerr << visibleOpts_ << std::endl;
             return 0;
         }
-<<<<<<< HEAD
         if(uuidgenerator != "" || vm_.count("uuid"))
         {
             if(uuidgenerator == "")
@@ -222,11 +212,6 @@
                 uuidgenerator = boost::asio::ip::host_name();
             }
             u_ = freedm::uuid::from_dns(uuidgenerator);
-=======
-        if( uuidgenerator != "" )
-        {
-            u_ = uuid::from_dns(uuidgenerator);
->>>>>>> e4c3c707
             std::cout<<u_<<std::endl;
             return 0;
         }
@@ -342,16 +327,6 @@
         dispatch_.RegisterReadHandler( "gm", &GM_);
 
         // Instantiate and register the power management module
-<<<<<<< HEAD
-        /*
-        freedm::lbAgent LB_ (uuidstr, broker_.GetIOService(), dispatch_, m_conManager, m_phyManager);     
-        dispatch_.RegisterReadHandler( "lb", &LB_);
-
-        // Instantiate and register the state collection module
-        freedm::SCAgent SC_ (uuidstr, broker_.GetIOService(), dispatch_, m_conManager);     
-        dispatch_.RegisterReadHandler( "sc", &SC_);
-        */
-=======
         //lbAgent LB_ (uuidstr, broker_.GetIOService(), dispatch_, m_conManager, m_phyManager);     
         //dispatch_.RegisterReadHandler( "lb", &LB_);
 
@@ -359,7 +334,6 @@
         //SCAgent SC_ (uuidstr, broker_.GetIOService(), dispatch_, m_conManager);     
         //dispatch_.RegisterReadHandler( "sc", &SC_);
 
->>>>>>> e4c3c707
         // The peerlist should be passed into constructors as references or pointers
         // to each submodule to allow sharing peers. NOTE this requires thread-safe
         // access, as well. Shouldn't be too hard since it will mostly be read-only
@@ -409,17 +383,10 @@
         pthread_sigmask(SIG_SETMASK, &old_mask, 0); 
     
         Logger::Info << "Starting thread of Modules" << std::endl;
-<<<<<<< HEAD
-        boost::thread thread2_( boost::bind(&freedm::GMAgent::Run, &GM_)      
-          //                    , boost::bind(&freedm::lbAgent::LB, &LB_)
-            //                  , boost::bind(&freedm::SCAgent::SC, &SC_)
-                              );
-=======
         boost::thread thread2_( boost::bind(&GMAgent::Run, &GM_)      
           //                      , boost::bind(&lbAgent::LB, &LB_)
             //                    , boost::bind(&SCAgent::SC, &SC_)
                                 );
->>>>>>> e4c3c707
 
         // Wait for signal indicating time to shut down.
         sigset_t wait_mask;
