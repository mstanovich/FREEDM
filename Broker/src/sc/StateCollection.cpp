--- conflicted
+++ resolved
@@ -190,7 +190,7 @@
 /// @pre: The peer node finished sending states to peer called SCAgent::Initiate().
 /// @post: Send "done" message to peer called SCAgent::Initiate().
 /// @peers: SC modules in all peer list except peer called SCAgent::Initiate().
-/// @parameter:
+/// @parameter: 
 /// @return: Send "done" message to peer called SCAgent::Initiate().
 ///////////////////////////////////////////////////////////////////////////////
 
@@ -280,68 +280,6 @@
 }
 
 
-void SCAgent::SaveForward(StateVersion latest, CMessage msg)
-{
-    collectstate.clear();
-    //assign incoming version to current version
-    m_curversion = latest;
-    //count unique marker
-    //recordmarker.insert(std::pair<StateVersion, int>(m_curversion, 1));
-    m_countmarker = 1;
-    Logger.Info << "Marker is " << m_curversion.first << " " << m_curversion.second << std::endl;
-    //physical device information
-    Logger.Debug << "SC module identified "<< m_phyDevManager->DeviceCount()
-    << " physical devices on this node" << std::endl;
-    //collect local state
-    TakeSnapshot(m_deviceType, m_valueType);
-    //save state into the multimap "collectstate"
-    collectstate.insert(std::pair<StateVersion, ptree>(m_curversion, m_curstate));
-    m_countstate++;
-    
-    if (m_AllPeers.size()==2)
-        //only two nodes, peer finish collecting states: send marker then state back
-    {
-        if (GetPeer(m_curversion.first) != NULL)
-        {
-            try
-            {
-                GetPeer(m_curversion.first)->AsyncSend(msg);
-            }
-            catch (boost::system::system_error& e)
-            {
-                Logger.Info << "Couldn't Send Message To Peer" << std::endl;
-            }
-            
-            //send collected states to initiator
-            SendStateBack();
-            m_curversion.first = "default";
-            m_curversion.second = 0;
-            m_countmarker = 0;
-            collectstate.clear();
-        }
-        else
-        {
-            Logger.Info << "Peer doesn't exist" << std::endl;
-        }
-    }
-    else
-        //more than two nodes
-    {
-        //broadcast marker to all other peers
-        foreach(PeerNodePtr peer_, m_AllPeers | boost::adaptors::map_values)
-        {
-            if (peer_->GetUUID()!= GetUUID())
-            {
-                Logger.Info << "Forward marker to " << peer_->GetUUID() << std::endl;
-                peer_->AsyncSend(msg);
-            }
-        }//end foreach
-        //set flag to start to record messages in channel
-        m_NotifyToSave = true;
-    }
-}
-
-
 ///////////////////////////////////////////////////////////////////////////////
 /// StateResponse
 /// @description: This function deals with the collectstate and prepare states sending back.
@@ -439,17 +377,16 @@
 //////////////////////////////////////////////////////////////////
 void SCAgent::TakeSnapshot(std::string deviceType, std::string valueType)
 {
-
     Logger.Debug << __PRETTY_FUNCTION__ << std::endl;
     device::SettingValue PowerValue;  
     //Logger.Status << "&&&&&&&&&&&&&&&&&&&&&& call NetValue funciton &&&&&&&&&&&&&&" << std::endl;  
     PowerValue = m_phyDevManager->GetValue(deviceType, valueType, &device::SumValues);
     //Logger.Status << "&&&&&&&&&&&&&&&&&&&&&&" << PowerValue << "&&&&&&&&&&&&&&&&&&&" << std::endl;
     //save state 
-
     m_curstate.put("sc.type", valueType);
     m_curstate.put("sc.value", PowerValue);
     m_curstate.put("sc.source", GetUUID());
+
 }
 
 
@@ -498,17 +435,18 @@
                 {
                     Logger.Info << "Peer doesn't exist" << std::endl;
                 }
+                
             }
             else if ((*it).second.get<std::string>("sc.type")== "Message")
             {
                 m_.SetHandler("sc.state");
                 m_.m_submessages.put("sc.type", (*it).second.get<std::string>("sc.type"));
                 m_.m_submessages.put("sc.transit.value", (*it).second.get<std::string>("sc.transit.value"));
+                
                 //m_.m_submessages.put("sc.transit.source", (*it).second.get<std::string>("sc.transit.source"));
                 //m_.m_submessages.put("sc.transit.destin", (*it).second.get<std::string>("sc.transit.destin"));
                 m_.m_submessages.put("sc.marker.UUID", m_curversion.first);
                 m_.m_submessages.put("sc.marker.int", m_curversion.second);
-                
                 if (GetPeer(m_curversion.first) != NULL)
                 {
                     try
@@ -582,30 +520,6 @@
     //check the coming peer node
     line_ = peer->GetUUID();
     
-<<<<<<< HEAD
-    //evaluate the identity of the message source
-    if(line_ != GetUUID())
-    {
-	//get a pointer to the peer
-        peer_ = GetPeer(line_);
-        
-        if(peer_ != NULL)
-        {
-	    //Peer is found in the peer set.
-            Logger.Debug << "Peer already exists. Do Nothing " <<std::endl;
-        }
-        else
-        {
-	    //Peer isn't found in the peer set, add it up
-            Logger.Debug << "PeerPeer doesn't exist. Add it up to PeerSet" <<std::endl;
-            AddPeer(line_);
-            peer_ = GetPeer(line_);
-        }//end if
-    }//end if
-
-    //receive updated peerlist from groupmanager, which means group has been changed
-    if (pt.get<std::string>("any","NOEXCEPTION") == "PeerList")
-=======
     if(msg.GetHandler().find("sc") == 0)
     {
         Logger.Error<<"Unhandled State Collection Message"<<std::endl;
@@ -615,7 +529,6 @@
     }
     
     if (m_NotifyToSave == true)
->>>>>>> 202426a6
     {
         m_curstate.put("sc.type", "Message");
         m_curstate.put("sc.transit.value", msg.GetHandler());
@@ -730,26 +643,6 @@
         {
             if (GetPeer(m_curversion.first) != NULL)
             {
-<<<<<<< HEAD
-                Logger.Debug<<"SC adds new peer from peerlist"<< nuuid << std::endl;
-                //If you don't already know about the peer, make sure it is in the connection manager
-                GetConnectionManager().PutHostname(nuuid, nhost, nport);
-                AddPeer(nuuid);
-            }
-            else
-            {
-                Logger.Debug << "SC knows this peer " << nuuid << std::endl;
-            }
-        }
-        
-        if (GetPeer(m_scleader) == NULL)
-            AddPeer(m_scleader); //Make sure everyone is in your peer list.
-            
-        Logger.Status << "             " << m_AllPeers.size() << std::endl;
-
-        //if only one node left
-        if (m_AllPeers.size()==1)
-=======
                 try
                 {
                     GetPeer(m_curversion.first)->Send(msg);
@@ -773,7 +666,6 @@
         }
         else
             //more than two nodes
->>>>>>> 202426a6
         {
             //broadcast marker to all other peers
             foreach(PeerNodePtr peer, m_AllPeers | boost::adaptors::map_values)
@@ -794,20 +686,11 @@
         //number of marker is increased by 1
         m_countmarker++;
         
-<<<<<<< HEAD
-        //initiator doesn't change: leader -> leader
-        if (m_scleader == GetUUID() && m_scleader  == m_curversion.first)
-=======
         if (m_countmarker == m_AllPeers.size())
             //Initiator done! set flag to false not record channel message
->>>>>>> 202426a6
         {
             m_NotifyToSave=false;
         }
-<<<<<<< HEAD
-        //leader -> not leader: enter default state
-        else if (m_scleader != GetUUID() && GetUUID() == m_curversion.first)
-=======
     }
     else if (m_curversion == incomingVer_ && m_curversion.first != GetUUID())
         //peer receives this marker before
@@ -816,7 +699,6 @@
         m_countmarker++;
         
         if (m_countmarker == m_AllPeers.size()-1)
->>>>>>> 202426a6
         {
             //peer done! set flag to false not record channel message
             m_NotifyToSave=false;
@@ -825,148 +707,12 @@
             m_curversion.first = "default";
             m_curversion.second = 0;
             m_countmarker = 0;
-<<<<<<< HEAD
-            m_countdone = 0;
-        }
-        //not leader -> leader:
-        else if (m_scleader == GetUUID() && m_scleader != m_curversion.first)
-        {
-            //m_curversion.first = "default";
-            //m_curversion.second = 0;
             collectstate.clear();
-            m_NotifyToSave = false;
-            m_countstate = 0;
-            m_countmarker = 0;
-            m_countdone = 0;
-        }
-        //not leader -> not leader: enter default state
-        else
-        {
-            m_curversion.first = "default";
-            m_curversion.second = 0;
-            collectstate.clear();
-            m_NotifyToSave = false;
-            m_countstate = 0;
-            m_countmarker = 0;
-            m_countdone = 0;
-        }
-        
-        return;
-    }//if peerList
- /*   
-    // Evaluate the identity of the message source
-    if (line_ != GetUUID())
-    {
-        // Update the peer entry, if needed
-        peer_ = GetPeer(line_);
-        
-        if ( peer_ == NULL)
-        {
-            Logger.Notice << "SC Got message from unrecognized peer ("<<line_<<"). Dropping"<<std::endl;
-            return;
-        }
-    }//endif
-*/    
-    //if flag=true save lb's transit message in m_curstate
-    else if (pt.get<std::string>("lb","NOEXCEPTION") != "NOEXCEPTION")
-    {
-        if (m_NotifyToSave == true)
-        {
-            m_curstate.put("sc.type", "Message");
-            m_curstate.put("sc.transit.value", pt.get<std::string>("lb"));
-            //m_curstate.put("sc.transit.source", pt.get<std::string>("sc.source"));
-            //m_curstate.put("sc.transit.destin", GetUUID());
-            collectstate.insert(std::pair<StateVersion, ptree>(m_curversion, m_curstate));
-            m_countstate++;
-        }
-    }
-    //if flag=true save gm's transit message in m_curstate
-    else if (pt.get<std::string>("gm","NOEXCEPTION") != "NOEXCEPTION")
-    {
-        if (m_NotifyToSave == true)
-        {
-            m_curstate.put("sc.type", "Message");
-            m_curstate.put("sc.transit.value", pt.get<std::string>("gm"));
-            //m_curstate.put("sc.transit.source", pt.get<std::string>("sc.source"));
-            //m_curstate.put("sc.transit.destin", GetUUID());
-            collectstate.insert(std::pair<StateVersion, ptree>(m_curversion, m_curstate));
-            m_countstate++;
-        }
-    }
-    //receive state request for gateway
-    else if (pt.get<std::string>("sc") == "request")
-    {
-        //extract module that made request
-        m_module = pt.get<std::string>("sc.module");
-        //extract type of device and value from other modules
-        m_deviceType = pt.get<std::string>("sc.deviceType");
-        m_valueType = pt.get<std::string>("sc.valueType");
-        //call initiate to start state collection
-        Logger.Notice << "Receiving state collect request from " << m_module << " ( " << pt.get<std::string>("sc.source")
-        << " )" << std::endl;
-        Initiate();
-=======
-            collectstate.clear();
-        }
->>>>>>> 202426a6
+        }
     }
     else if (incomingVer_ != m_curversion && m_curversion.first != "default")
         //receive a new marker from other peer
     {
-<<<<<<< HEAD
-        // marker value is present
-        Logger.Info << "Received message is a marker!" << std::endl;
-        // read the incoming version from marker
-        incomingVer_.first = pt.get<std::string>("sc.source");
-        incomingVer_.second = pt.get<unsigned int>("sc.id");
-        //extract type of device and value from message
-        m_deviceType = pt.get<std::string>("sc.deviceType");
-        m_valueType = pt.get<std::string>("sc.valueType");
-        
-        if (m_curversion.first == "default")
-        //peer receives first marker
-        {
-            Logger.Status << "---------------------------first maker with default state ---------------------" << std::endl;
-            SaveForward(incomingVer_, msg);
-        }//first receive marker
-        else if (m_curversion == incomingVer_ && m_curversion.first == GetUUID())
-        //initiator receives his marker before
-        {
-            //number of marker is increased by 1
-            m_countmarker++;
-            
-            if (m_countmarker == m_AllPeers.size())
-            //Initiator done! set flag to false not record channel message
-            {
-                m_NotifyToSave=false;
-            }
-        }
-        else if (m_curversion == incomingVer_ && m_curversion.first != GetUUID())
-        //peer receives this marker before
-        {
-            //number of marker is increased by 1
-            m_countmarker++;
-            
-            if (m_countmarker == m_AllPeers.size()-1)
-            {
-                //peer done! set flag to false not record channel message
-                m_NotifyToSave=false;
-                //send collected states to initiator
-                SendStateBack();
-                m_curversion.first = "default";
-                m_curversion.second = 0;
-                m_countmarker = 0;
-                collectstate.clear();
-            }
-        }
-        else if (incomingVer_ != m_curversion && m_curversion.first != "default")
-        //receive a new marker from other peer
-        {
-            //Logger.Status << "===================================================" << std::endl;
-            //Logger.Status << "Receive a new marker different from current one." << std::endl;
-            //Logger.Status << "Current version is " << m_curversion.first << " + " << m_curversion.second << std::endl;
-            //Logger.Status << "Incoming version is " << incomingVer_.first << " + " << incomingVer_.second << std::endl;
-=======
         //Logger.Status << "===================================================" << std::endl;
         //Logger.Status << "Receive a new marker different from current one." << std::endl;
         //Logger.Status << "Current version is " << m_curversion.first << " + " << m_curversion.second << std::endl;
@@ -1039,26 +785,10 @@
             //save state into the multimap "collectstate"
             collectstate.insert(std::pair<StateVersion, ptree>(m_curversion, m_curstate));
             m_countstate++;
->>>>>>> 202426a6
             
             if (m_AllPeers.size()==2)
                 //only two nodes, peer finish collecting states: send marker then state back
             {
-<<<<<<< HEAD
-                Logger.Status << "Incoming marker is newer from same node" << std::endl;
-                SaveForward(incomingVer_, msg);
-            }
-            //incoming maker is from leader
-            else if (incomingVer_.first == m_scleader)
-            {
-                Logger.Status << "Incoming marker is from leader" << std::endl;
-                SaveForward(incomingVer_, msg);
-            }
-            else
-            {
-                Logger.Status << "Incoming marker is from another peer, not leader" << std::endl;
-                
-=======
                 if (GetPeer(m_curversion.first) != NULL)
                 {
                     try
@@ -1095,7 +825,6 @@
                 }//end foreach
                 //set flag to start to record messages in channel
                 m_NotifyToSave = true;
->>>>>>> 202426a6
             }
         }
     }
@@ -1110,40 +839,7 @@
     //parsing the states
     if (pt.get<std::string>("sc.type") == "Message")
     {
-<<<<<<< HEAD
-        //save states
-        
-        //parsing the states
-        if (pt.get<std::string>("sc.type") == "Message")
-        {
-            if (m_curversion.first==pt.get<std::string>("sc.marker.UUID") && m_curversion.second==boost::lexical_cast<int>(pt.get<std::string>("sc.marker.int")))
-            {
-                Logger.Notice << "Receive channel message from peer " << pt.get<std::string>("sc.source") << std::endl;
-                m_curstate.put("sc.type", "Message");
-                m_curstate.put("sc.transit.value", pt.get<std::string>("sc.transit.value"));
-                //m_curstate.put("sc.transit.source", pt.get<std::string>("sc.source"));
-                //m_curstate.put("sc.transit.destin", pt.get<std::string>("sc.destin"));
-                collectstate.insert(std::pair<StateVersion, ptree>( m_curversion, m_curstate));
-                m_countstate++;
-            }
-        }
-        else if (pt.get<std::string>("sc.type") == m_valueType)
-        {
-            if (m_curversion.first==pt.get<std::string>("sc.marker.UUID") && m_curversion.second==boost::lexical_cast<int>(pt.get<std::string>("sc.marker.int")))
-            {
-                Logger.Notice << "Receive status from peer " << pt.get<std::string>("sc.source") << std::endl;
-                m_curstate.put("sc.type", m_valueType);
-                m_curstate.put("sc.value", pt.get<std::string>("sc.value"));
-                m_curstate.put("sc.source", pt.get<std::string>("sc.source"));
-                //save state into the map "collectstate"
-                collectstate.insert(std::pair<StateVersion, ptree>( m_curversion, m_curstate));
-                m_countstate++;
-            }
-        }
-        else if (pt.get<std::string>("sc.type")=="done")
-=======
         if (m_curversion.first==pt.get<std::string>("sc.marker.UUID") && m_curversion.second==boost::lexical_cast<int>(pt.get<std::string>("sc.marker.int")))
->>>>>>> 202426a6
         {
             Logger.Notice << "Receive channel message from peer " << pt.get<std::string>("sc.source") << std::endl;
             m_curstate.put("sc.type", "Message");
@@ -1262,4 +958,4 @@
 
 } // namespace broker
 
-} // namespace freedm+} // namespace freedm
