--- conflicted
+++ resolved
@@ -12,14 +12,6 @@
 ///               snapshot algorithm to collect states
 ///
 /// @functions   Initiate()
-<<<<<<< HEAD
-///          HandleRead()
-///          TakeSnapshot()
-///          StateResponse()
-///	     StateSendBack()
-///          GetPeer()
-///          AddPeer()
-=======
 ///          	 HandleRead()
 ///         	 TakeSnapshot()
 ///          	 StateResponse()
@@ -29,7 +21,6 @@
 ///
 /// @citation: Distributed Snapshots: Determining Global States of Distributed Systems,
 ///            ACM Transactions on Computer Systems, Vol. 3, No. 1, 1985, pp. 63-75
->>>>>>> 84d008e7
 ///
 /// These source code files were created at as part of the
 /// FREEDM DGI Subthrust, and are
@@ -176,27 +167,17 @@
 
 ///////////////////////////////////////////////////////////////////////////////
 /// SendDoneBack()
-<<<<<<< HEAD
-/// @description: It is used to send back "done" message to the initator from peers
-/// @pre: None
-/// @post: Send done message to initator
-/// @return: None
-=======
 /// @description: It is used to send back "done" message to peer called SCAgent::Initiate().
 /// @pre: The peer node finished sending states to peer called SCAgent::Initiate().
 /// @post: Send "done" message to peer called SCAgent::Initiate().
 /// @peers: SC modules in all peer list except peer called SCAgent::Initiate().
 /// @return: Send "done" message to peer called SCAgent::Initiate().
->>>>>>> 84d008e7
 ///////////////////////////////////////////////////////////////////////////////
 
 void SCAgent::SendDoneBack()
 {
     freedm::broker::CMessage m_;
     m_.m_submessages.put("sc", "done");
-<<<<<<< HEAD
-    GetPeer(m_curversion.first)->AsyncSend(m_);
-=======
     if (GetPeer(m_curversion.first) != NULL)
     {
         try
@@ -213,17 +194,11 @@
     {
 	Logger.Info << "Peer doesn't exist" << std::endl;
     }
->>>>>>> 84d008e7
 }
 
 
 ///////////////////////////////////////////////////////////////////
 /// Initiate
-<<<<<<< HEAD
-/// @description: Initiator redcord its local state and broadcast marker.
-/// @pre: None
-/// @post: The node starts collecting states by sending out a marker. 
-=======
 /// @description: Initiator redcords its local state and broadcasts marker.
 /// @pre: Receiving state collection request from other module.
 /// @post: The node (initiator) starts collecting state by saving its own states and 
@@ -232,7 +207,6 @@
 /// @return: Send a marker out to all known peers
 /// @citation: Distributed Snapshots: Determining Global States of Distributed Systems,
 ///            ACM Transactions on Computer Systems, Vol. 3, No. 1, 1985, pp. 63-75
->>>>>>> 84d008e7
 //////////////////////////////////////////////////////////////////
 void SCAgent::Initiate()
 {
@@ -240,15 +214,9 @@
     //clear map of the collected states previously
     collectstate.clear();
     //count the number of states recorded
-<<<<<<< HEAD
-    countstate = 0;
-    //count the number of peer finish the state collect
-    countdone = 0;
-=======
     m_countstate = 0;
     //count the number of peers that have finished the local state collection
     m_countdone = 0;
->>>>>>> 84d008e7
     //initiate current version of the marker
     m_curversion.first = GetUUID();
     m_curversion.second++;
@@ -260,12 +228,7 @@
     {
         Logger.Debug << peer_->GetUUID() <<std::endl;
     }
-<<<<<<< HEAD
-    Logger::Debug << " --------------------------------------------- "<<std::endl;
-
-=======
     Logger.Debug << " --------------------------------------------- "<<std::endl;
->>>>>>> 84d008e7
     //collect states of local devices
     Logger.Info << "TakeSnapshot: collect states of " << GetUUID() << std::endl;
     TakeSnapshot();
@@ -297,32 +260,6 @@
 ///////////////////////////////////////////////////////////////////////////////
 /// StateResponse
 /// @description: This function deals with the collectstate and prepare states sending back.
-<<<<<<< HEAD
-/// @pre: None
-/// @post: Collected states are sent back to the request module.
-/// @param: None
-///////////////////////////////////////////////////////////////////////////////
-void SCAgent::StateResponse()
-{
-    Logger::Debug << __PRETTY_FUNCTION__ << std::endl;    
-
-    //Initiator extracts information from multimap "collectstate" and send back to request module
-    freedm::broker::CMessage m_;
-    //for LoadBalance
-    std::stringstream gateWayValues_;
-    std::stringstream transitValues_;
-
-    std::string str_;
-    PeerNodePtr peer_;
-    gateWayValues_.clear();
-    transitValues_.clear();
-    //for each state in collectstate structure, if receive marker from all other peers
-    //which means that all peers have recorded their states and sent the marker back
-    Logger::Notice << "(Initiator)The number of collected states is " << int(collectstate.size()) << std::endl;
-        
-    if (countmarker == int(m_AllPeers.size()) && NotifyToSave == false)
-    {
-=======
 /// @pre: The initiator has collected all states.
 /// @post: Collected states are sent back to the request module.
 /// @peers: other SC processes
@@ -340,41 +277,12 @@
         //prepare collect states 
         Logger.Info << "Sending requested state back to " << m_module << " module" << std::endl;
         m_.m_submessages.put(m_module, "CollectedState");
->>>>>>> 84d008e7
         for (it = collectstate.begin(); it != collectstate.end(); it++)
         {
             if((*it).first == m_curversion)
             {
                 if((*it).second.get<std::string>("sc.type")== "gateway")
                 {
-<<<<<<< HEAD
-                    gateWayValues_ <<(*it).second.get<std::string>("sc.gateway");
-                    gateWayValues_ << ",";
-                    //Logger::Notice << "SC: gateway string " << gateWayValues_.str() <<std::endl;
-                }
-                else if((*it).second.get<std::string>("sc.type")== "Message")
-                {
-                    transitValues_ <<(*it).second.get<std::string>("sc.transit.value");
-                    transitValues_ << ",";
-                    //Logger::Notice << "SC: intransit string " << transitValues_.str() <<std::endl;
-                }
-            }
-        }//end for
-            
-        Logger::Notice << "Collected state includes gateway values: " << gateWayValues_.str()
-                       << " and any intransit P* changes: " << transitValues_.str() << std::endl;
-        //send collect states to the requested module
-        Logger::Info << "Sending requested state back to " << module << " module" << std::endl;
-        m_.m_submessages.put(module, "CollectedState");
-        //m_.m_submessages.put("lb.source", GetUUID());
-        m_.m_submessages.put("CollectedState.gateway", gateWayValues_.str());
-        m_.m_submessages.put("CollectedState.intransit", transitValues_.str());
-        GetPeer(GetUUID())->AsyncSend(m_);
-        //clear collectstate
-        collectstate.clear();
-        countmarker = 0;
-        countstate = 0;
-=======
         	    m_.m_submessages.add("CollectedState.gateway.value", (*it).second.get<std::string>("sc.gateway"));
                 }
                 else if((*it).second.get<std::string>("sc.type")== "Message")
@@ -404,24 +312,10 @@
         collectstate.clear();
         m_countmarker = 0;
         m_countstate = 0;
->>>>>>> 84d008e7
     }
 
     else
     {
-<<<<<<< HEAD
-        Logger::Notice << "(Initiator) Not receiving all states back. Peerlist size is " << int(m_AllPeers.size())<< std::endl;
-            
-        if (NotifyToSave == true)
-        {
-            Logger::Notice << countmarker << " + " << "TRUE" << std::endl;
-        }
-        else
-        {
-            Logger::Notice << countmarker << " + " << "FALSE" << std::endl;
-        }
-            
-=======
         Logger.Notice << "(Initiator) Not receiving all states back. Peerlist size is " << m_AllPeers.size()<< std::endl;
         
         if (m_NotifyToSave == true)
@@ -433,7 +327,6 @@
             Logger.Notice << m_countmarker << " + " << "FALSE" << std::endl;
         }
         
->>>>>>> 84d008e7
         collectstate.clear();
     }
 
@@ -479,17 +372,10 @@
 
 ///////////////////////////////////////////////////////////////////
 /// SendStateBack
-<<<<<<< HEAD
-/// @description: SendStateBack is used to send collect states back to initiator.
-/// @pre: None
-/// @post: Peer sends its states back to the initiator.
-/// @limitation:
-=======
 /// @description: SendStateBack is used by the peer to send collect states back to initiator.
 /// @pre: Peer has completed its collecting states in local side.
 /// @post: Peer sends its states back to the initiator.
 /// @limitation: Currently, only sending back gateway value and channel transit messages.
->>>>>>> 84d008e7
 //////////////////////////////////////////////////////////////////
 void SCAgent::SendStateBack()
 {
@@ -497,13 +383,8 @@
     //for each in collectstate, extract ptree as a message then send to initiator
     freedm::broker::CMessage m_;
     freedm::broker::CMessage m_done;
-<<<<<<< HEAD
-    Logger::Notice << "(Peer)The number of collected states is " << int(collectstate.size()) << std::endl;
-
-=======
     Logger.Notice << "(Peer)The number of collected states is " << int(collectstate.size()) << std::endl;
     
->>>>>>> 84d008e7
     //send collected states to initiator
     for (it = collectstate.begin(); it != collectstate.end(); it++)
     {
@@ -541,19 +422,6 @@
                 m_.m_submessages.put("sc.transit.value", (*it).second.get<std::string>("sc.transit.value"));
                 //m_.m_submessages.put("sc.transit.source", (*it).second.get<std::string>("sc.transit.source"));
                 //m_.m_submessages.put("sc.transit.destin", (*it).second.get<std::string>("sc.transit.destin"));
-<<<<<<< HEAD
-                GetPeer(m_curversion.first)->AsyncSend(m_);
-            }
-        }
-    }//end for
-
-    //send state done to initiator    
-    m_done.m_submessages.put("sc", "state");
-    m_done.m_submessages.put("sc.type", "done");
-    m_done.m_submessages.put("sc.source", GetUUID());
-    GetPeer(m_curversion.first)->AsyncSend(m_done);
-
-=======
 		if (GetPeer(m_curversion.first) != NULL)
 		{
 	    	    try
@@ -594,20 +462,14 @@
 	Logger.Info << "Peer doesn't exist" << std::endl;
     }
     //GetPeer(m_curversion.first)->AsyncSend(m_done);
->>>>>>> 84d008e7
 }
 
 
 ///////////////////////////////////////////////////////////////////
 /// HandleRead
-<<<<<<< HEAD
-/// @description: HandleRead will be called upon every incoming message.
-/// @pre: receiving all messages in the channel
-=======
 /// @description: HandleRead will be called upon every incoming message and operations will
 ///		  be performed based on chandy-lamport algorithm.
 /// @pre: Messages are obtained.
->>>>>>> 84d008e7
 /// @post: parsing messages
 /// @peers: Invoked by dispatcher, other SC
 /// @param: msg
@@ -667,26 +529,11 @@
             }
             else
             {
-<<<<<<< HEAD
-                Logger::Info << "SC sees a new member "<< token
-                             << " in the group " <<std::endl;
-                AddPeer(token);
-            }//end if
-        }// end while(...)
-
-	//copy_AllPeers contains all peers in m_AllPeers
-	foreach(PeerNodePtr peer_, m_AllPeers | boost::adaptors::map_values)
-	{
-	    InsertInPeerSet(copy_AllPeers,peer_);
-	}
-=======
                 Logger.Debug << "SC sees a new member "<< v.second.data()
                               << " in the group " <<std::endl;
                 AddPeer(v.second.data());
             }
         }
-
->>>>>>> 84d008e7
         
         //if only one node left
         if (m_AllPeers.size()==1)
@@ -694,69 +541,11 @@
             m_NotifyToSave = false;
         }
         
-<<<<<<< HEAD
-        if (NotifyToSave == true && line_ == GetUUID() && line_  == m_curversion.first)
-        //if flag=true and initiator doesn't change
-=======
         if (line_ == GetUUID() && line_  == m_curversion.first)
             //initiator doesn't change
->>>>>>> 84d008e7
         {
             Logger.Info << "Keep going!" << std::endl;
         }
-<<<<<<< HEAD
-        else if (line_ == m_curversion.first && m_curversion.first != GetUUID())
-        //group leader doesn't changed and peer receive
-        {
-            m_curversion.first = "default";
-            m_curversion.second = 0;
-            collectstate.clear();
-        }
-        else if(line_ != m_curversion.first && m_curversion.first == GetUUID())
-        //group leader change (initiator)
-        {
-            Logger::Notice << "Group leader has changed. New state collection will be started." << std::endl;
-            m_curversion.first = "default";
-            m_curversion.second = 0;
-            collectstate.clear();
-        }
-        else if (line_ != GetUUID() && line_ != m_curversion.first && m_curversion.first != GetUUID())
-        //group leader change (peer)
-        {
-            Logger::Notice << "Group leader has changed. New state collection will be started." << std::endl;
-            collectstate.clear();
-            m_curversion.first = "default";
-            m_curversion.second = 0;
-        }
-    }//if peerList
-
-    // If there isn't an sc message, save channel message if flag == true.
-    else if(pt.get<std::string>("sc","NOEXCEPTION") == "NOEXCEPTION")
-    {
-        //if flag=true save lb's transit message in m_curstate
-	if (NotifyToSave == true && pt.get<std::string>("lb","NOEXCEPTION") != "NOEXCEPTION")
-	{        
-            m_curstate.put("sc.type", "Message");
-            m_curstate.put("sc.transit.value", pt.get<std::string>("lb"));
-	    //m_curstate.put("sc.transit.source", pt.get<std::string>("sc.source"));
-	    //m_curstate.put("sc.transit.destin", GetUUID());
-
-	    collectstate.insert(std::pair<StateVersion, ptree>(m_curversion, m_curstate));
-	    countstate++;
-	}
-	//if flag=true save gm's transit message in m_curstate
-	else if (NotifyToSave == true && pt.get<std::string>("gm","NOEXCEPTION") != "NOEXCEPTION")
-	{        
-            m_curstate.put("sc.type", "Message");
-            m_curstate.put("sc.transit.value", pt.get<std::string>("gm"));
-	    //m_curstate.put("sc.transit.source", pt.get<std::string>("sc.source"));
-	    //m_curstate.put("sc.transit.destin", GetUUID());
-
-	    collectstate.insert(std::pair<StateVersion, ptree>(m_curversion, m_curstate));
-	    countstate++;
-	}
-        //return;
-=======
 	else if(line_ == GetUUID() && line_ != m_curversion.first)
 	//group leader is changed to a new one
  	{
@@ -791,7 +580,6 @@
             collectstate.insert(std::pair<StateVersion, ptree>(m_curversion, m_curstate));
             m_countstate++;
          }
->>>>>>> 84d008e7
     }
     //if flag=true save gm's transit message in m_curstate
     else if (pt.get<std::string>("gm","NOEXCEPTION") != "NOEXCEPTION")
@@ -840,22 +628,13 @@
             //collect local state
             TakeSnapshot();
             //save state into the multimap "collectstate"
-<<<<<<< HEAD
-            //Logger::Notice << "Peer m_curstate contains gateway value:" << m_curstate.get<std::string>("sc.gateway")
-=======
             //Logger.Notice << "Peer m_curstate contains gateway value:" << m_curstate.get<std::string>("sc.gateway")
->>>>>>> 84d008e7
             //          << " of"<< m_curstate.get<std::string>("sc.source")<<std::endl;
             collectstate.insert(std::pair<StateVersion, ptree>(m_curversion, m_curstate));
             m_countstate++;
             
-<<<<<<< HEAD
-            if (int(m_AllPeers.size())==2)
-            //only two nodes, peer finish collecting states: send marker then state back
-=======
             if (m_AllPeers.size()==2)
                 //only two nodes, peer finish collecting states: send marker then state back
->>>>>>> 84d008e7
             {
 		if(GetPeer(m_curversion.first) != NULL)
     		{
@@ -882,11 +661,7 @@
 		}
             }
             else
-<<<<<<< HEAD
-	    //more than two nodes
-=======
                 //more than two nodes
->>>>>>> 84d008e7
             {
                 //broadcast marker to all other peers
                 foreach(PeerNodePtr peer_, m_AllPeers | boost::adaptors::map_values)
@@ -898,11 +673,7 @@
                     }
                 }//end foreach
                 //set flag to start to record messages in channel
-<<<<<<< HEAD
-                NotifyToSave = true;
-=======
                 m_NotifyToSave = true;
->>>>>>> 84d008e7
             }
         }//first receive marker
         else if (m_curversion == incomingVer_ && m_curversion.first == GetUUID())
@@ -911,13 +682,8 @@
             //number of marker is increased by 1
             m_countmarker++;
             
-<<<<<<< HEAD
-            if (countmarker == int(m_AllPeers.size()))
-            //Initiator done! set flag to false not record channel message
-=======
             if (m_countmarker == m_AllPeers.size())
                 //Initiator done! set flag to false not record channel message
->>>>>>> 84d008e7
             {
                 m_NotifyToSave=false;
             }
@@ -1011,11 +777,7 @@
         //parsing the states
         if (pt.get<std::string>("sc.type") == "Message")
         {
-<<<<<<< HEAD
-            Logger::Notice << "Receive channel message from peer " << pt.get<std::string>("sc.source") << std::endl;
-=======
             Logger.Notice << "Receive channel message from peer " << pt.get<std::string>("sc.source") << std::endl;
->>>>>>> 84d008e7
             m_curstate.put("sc.type", "Message");
             m_curstate.put("sc.transit.value", pt.get<std::string>("sc.transit.value"));
             //m_curstate.put("sc.transit.source", pt.get<std::string>("sc.source"));
@@ -1025,41 +787,13 @@
         }
         else if (pt.get<std::string>("sc.type") == "gateway")
         {
-<<<<<<< HEAD
-            Logger::Notice << "Receive status from peer " << pt.get<std::string>("sc.source") << std::endl;
-=======
             Logger.Notice << "Receive status from peer " << pt.get<std::string>("sc.source") << std::endl;
->>>>>>> 84d008e7
             m_curstate.put("sc.type", "gateway");
             m_curstate.put("sc.gateway", pt.get<std::string>("sc.gateway"));
             m_curstate.put("sc.source", pt.get<std::string>("sc.source"));
             //Logger.Notice << "HandleRead(state): gateway "<< pt.get<std::string>("sc.gateway") << std::endl;
             //save state into the map "collectstate"
             collectstate.insert(std::pair<StateVersion, ptree>( m_curversion, m_curstate));
-<<<<<<< HEAD
-            countstate++;
-        }
-	else if(pt.get<std::string>("sc.type")=="done")
-	{
-            Logger::Notice << "Receive done message from peer " << pt.get<std::string>("sc.source") << std::endl;
-	    //send done back to initiator
-	    SendDoneBack();
-
-	}
-    }
-    else if (pt.get<std::string>("sc")=="done")
-    {
-	countdone++;
-	Logger::Debug << "done :-------------" << countdone << std::endl;
-	//if "done" is received from all peers
-	if (countdone == int(m_AllPeers.size())-1)
-	{
-	    StateResponse();
-	    countdone = 0;
-	}
-    }
-
-=======
             m_countstate++;
         }
         else if(pt.get<std::string>("sc.type")=="done")
@@ -1081,7 +815,6 @@
             m_countdone = 0;
         }
     }
->>>>>>> 84d008e7
 }
 
 ////////////////////////////////////////////////////////////
@@ -1142,12 +875,3 @@
 
 //namespace
 }
-
-
-
-
-<<<<<<< HEAD
-//namespace
-}
-=======
->>>>>>> 84d008e7
