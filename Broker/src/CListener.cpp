
////////////////////////////////////////////////////////////////////
/// @file      CConnection.cpp
///
/// @author    Derek Ditch <derek.ditch@mst.edu>
///            Christopher M. Kohlhoff <chris@kohlhoff.com> (Boost Example)
///            Stephen Jackson <scj7t4@mst.edu>
///
/// @compiler  C++
///
/// @project   FREEDM DGI
///
/// @description 
///
/// @license
/// These source code files were created at as part of the
/// FREEDM DGI Subthrust, and are
/// intended for use in teaching or research.  They may be 
/// freely copied, modified and redistributed as long
/// as modified versions are clearly marked as such and
/// this notice is not removed.
/// 
/// Neither the authors nor the FREEDM Project nor the
/// National Science Foundation
/// make any warranty, express or implied, nor assumes
/// any legal responsibility for the accuracy,
/// completeness or usefulness of these codes or any
/// information distributed with these codes.
///
/// Suggested modifications or questions about these codes 
/// can be directed to Dr. Bruce McMillin, Department of 
/// Computer Science, Missouri University of Science and
/// Technology, Rolla, MO  65409 (ff@mst.edu).
////////////////////////////////////////////////////////////////////

#include "CDispatcher.hpp"
#include "CListener.hpp"
#include "CConnectionManager.hpp"
#include "CMessage.hpp"
#include "RequestParser.hpp"
#include "logger.hpp"
#include "config.hpp"

#include <vector>

#include <boost/bind.hpp>
#include <boost/property_tree/ptree.hpp>
using boost::property_tree::ptree;

namespace freedm {
    namespace broker {
///////////////////////////////////////////////////////////////////////////////
/// @fn CListener::CListener
/// @description Constructor for the CConnection object. Since the change to
///   udp, this object can act either as a listener or sender (but not both)
///   to have the object behave as a listener, Start() should be called on it.
/// @pre An initialized socket is ready to be converted to a connection.
/// @post A new CConnection object is initialized.
/// @param p_ioService The socket to use for the connection.
/// @param p_manager The related connection manager that tracks this object.
/// @param p_dispatch The dispatcher responsible for applying read/write 
///   handlers to messages.
/// @param uuid: The uuid this node connects to, or what listener.
///////////////////////////////////////////////////////////////////////////////
CListener::CListener(boost::asio::io_service& p_ioService,
  CConnectionManager& p_manager, CDispatcher& p_dispatch, std::string uuid)
  : CReliableConnection(p_ioService,p_manager,p_dispatch,uuid)
{
    Logger::Debug << __PRETTY_FUNCTION__ << std::endl;
}

///////////////////////////////////////////////////////////////////////////////
/// @fn CListener::Start
/// @description: Starts the recieve routine which causes this socket to behave
///   as a listener.
/// @pre The object is initialized.
/// @post The connection is asynchronously waiting for messages.
///////////////////////////////////////////////////////////////////////////////
void CListener::Start()
{
    Logger::Debug << __PRETTY_FUNCTION__ << std::endl;
    GetSocket().async_receive_from(boost::asio::buffer(m_buffer, 8192), m_endpoint,
        boost::bind(&CListener::HandleRead, this,
            boost::asio::placeholders::error, boost::asio::placeholders::bytes_transferred));
}

///////////////////////////////////////////////////////////////////////////////
/// @fn CListener::Stop
/// @description Stops the socket and cancels the timeout timer. Does not
///   need to be called on a listening connection (ie one that has had
///   Start() called on it.
/// @pre Any initialized CConnection object.
/// @post The underlying socket is closed and the message timeout timer is
///        cancelled.
///////////////////////////////////////////////////////////////////////////////
void CListener::Stop()
{
    Logger::Debug << __PRETTY_FUNCTION__ << std::endl;
}
 
///////////////////////////////////////////////////////////////////////////////
/// @fn CListener::HandleRead
/// @description The callback which accepts messages from the remote sender.
/// @param e The errorcode if any associated.
/// @param bytes_transferred The size of the datagram being read.
/// @pre The connection has had start called and some message has been placed
///   in the buffer by the recieve call.
/// @post The message has been delivered. This means that write connections
///   have been notified of ACK and standard messages have been redirected to
///   their appropriate places by the dispatcher. The incoming sequence number
///   for the source UUID has been incremented appropriately.
///////////////////////////////////////////////////////////////////////////////
void CListener::HandleRead(const boost::system::error_code& e, std::size_t bytes_transferred)
{
    Logger::Debug << __PRETTY_FUNCTION__ << std::endl;       
    if (!e)
    {
        boost::tribool result_;
        boost::tie(result_, boost::tuples::ignore) = Parse(
            m_message, m_buffer.data(),
            m_buffer.data() + bytes_transferred);
        if (result_)
        {
            ptree x = static_cast<ptree>(m_message);
            std::string uuid = m_message.GetSourceUUID();
<<<<<<< HEAD
            remotehost hostname = m_message.GetSourceHostname();
=======
            std::string hostname = m_message.GetSourceHostname();
>>>>>>> 7f511438
            ///Make sure the hostname is registered:
            GetConnectionManager().PutHostname(uuid,hostname);                        
            ///Get the pointer to the connection:
            CConnection::ConnectionPtr conn;
            conn = GetConnectionManager().GetConnectionByUUID(uuid,
                GetSocket().get_io_service(), GetDispatcher());
            #ifdef CUSTOMNETWORK
            if((rand()%100) >= GetReliability())
            {
                goto listen;
            }
            #endif
            if(m_message.GetStatus() == freedm::broker::CMessage::Accepted)
            {
                conn->RecieveACK(m_message);
            }
            else if(conn->Recieve(m_message))
            {
<<<<<<< HEAD
                Logger::Notice<<"Accepted message "<<m_message.GetHash()<<":"<<m_message.GetSequenceNumber()<<std::endl;
=======
                Logger::Notice<<"Accepted message "<<m_message.GetHash()<<":"
                              <<m_message.GetSequenceNumber()<<std::endl;
>>>>>>> 7f511438
                GetDispatcher().HandleRequest(x);
            }

        }
        listen:
        GetSocket().async_receive_from(boost::asio::buffer(m_buffer, 8192), m_endpoint,
            boost::bind(&CListener::HandleRead, this,
                boost::asio::placeholders::error, boost::asio::placeholders::bytes_transferred)); 
    }
    else
    {
        GetConnectionManager().Stop(CListener::ConnectionPtr(this));	
    }
}

    } // namespace broker
} // namespace freedm<|MERGE_RESOLUTION|>--- conflicted
+++ resolved
@@ -123,11 +123,7 @@
         {
             ptree x = static_cast<ptree>(m_message);
             std::string uuid = m_message.GetSourceUUID();
-<<<<<<< HEAD
             remotehost hostname = m_message.GetSourceHostname();
-=======
-            std::string hostname = m_message.GetSourceHostname();
->>>>>>> 7f511438
             ///Make sure the hostname is registered:
             GetConnectionManager().PutHostname(uuid,hostname);                        
             ///Get the pointer to the connection:
@@ -146,13 +142,9 @@
             }
             else if(conn->Recieve(m_message))
             {
-<<<<<<< HEAD
-                Logger::Notice<<"Accepted message "<<m_message.GetHash()<<":"<<m_message.GetSequenceNumber()<<std::endl;
-=======
                 Logger::Notice<<"Accepted message "<<m_message.GetHash()<<":"
                               <<m_message.GetSequenceNumber()<<std::endl;
->>>>>>> 7f511438
-                GetDispatcher().HandleRequest(x);
+                GetDispatcher().HandleRequest(m_message);
             }
 
         }
