###############################################################################
# Example configuration file for PosixBroker
# This currently has all available options that make sense in a configuration
# file. This should be updated as documentation of a fully-specific configuration
# file.
#
# Use of a file like this will save errors specifying on command line for each
# experiment.
#########

# Add some hosts to the peer list
#add-host=ravi1:1870
#add-host=BrokerNode1:1870

#Specify device name followed by ':' followed by device type.
#Allowed types are DRER, DESD, LOAD, LWI
#If unspecified, default is a generic device
add-device=sst:SST
add-device=gendev0:DRER
add-device=stodev0:DESD
add-device=loaddev0:LOAD

# This defaults to listen on any interface on TCP port 1870
address=0.0.0.0
port=1870

# Verbosity, 0=Fatal Error, 7=Debug. Higher is more output
verbose=5

#Hostname to use for the lineclient/RTDSclient to connect.
client-host=131.151.88.247
#The port to use for the lineclient/RTDSclient to connect.
client-port=3888
#file name of FPGA message specification
<<<<<<< HEAD
fpga-message=FPGA.xml
=======
fpga-message=./config/FPGA.xml
>>>>>>> aa70e66b

# UUID - This is important to ensure the host is recognized if it drops in and out
# of the peer community. Upon respawn, it will identify itself the same way and uniquely
# this one was just randomly generated. Otherwise, it generates from the hostname, which
# is the previous behavior of identifying peers
# !!! NOTE !!! This is a 'hidden' option. It's not in the command line help output

##########  MUST BE UNIQUE FOR EACH HOST ###################
#uuid=36F3585E-F78C-4C52-AF8D-C6A78A27C831<|MERGE_RESOLUTION|>--- conflicted
+++ resolved
@@ -32,11 +32,7 @@
 #The port to use for the lineclient/RTDSclient to connect.
 client-port=3888
 #file name of FPGA message specification
-<<<<<<< HEAD
-fpga-message=FPGA.xml
-=======
 fpga-message=./config/FPGA.xml
->>>>>>> aa70e66b
 
 # UUID - This is important to ensure the host is recognized if it drops in and out
 # of the peer community. Upon respawn, it will identify itself the same way and uniquely
