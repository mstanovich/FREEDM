# cmake specification for FREEDM Broker
cmake_minimum_required(VERSION 2.6)
project(Broker)

set(ALT_BUILD_VERSION "Unversioned")

# configurable project options
# TUTORIAL on how to add a new option:
#   add the option below with a help message defaulted to OFF
#   add the option to Broker/include/cmake.hpp.cmake as #cmakedefine OPTION
#   activate / deactivate the option as described in the message below
option(BUILD_TESTS "Enable the building and running of unit tests." OFF)
option(SHOW_WARNINGS "warnings displayed during project compile" OFF)
option(CUSTOMNETWORK "for network.xml support" OFF)
option(DATAGRAM "for UDP Datagram service w/o sequencing" OFF)
option(USE_DEVICE_PSCAD "Enable the PSCAD simulation interface" OFF)
option(SHOW_MESSAGES "Enable help messages during cmake execution" ON)

if(SHOW_MESSAGES)
    message("This project uses custom CMake settings:"
        "\n\tView the available settings with cmake -LH"
        "\n\tChange a setting with -DSETTING=ON/OFF")
endif(SHOW_MESSAGES)

# find the required boost libraries
find_package(Boost REQUIRED COMPONENTS system thread program_options serialization date_time)

if(Boost_FOUND)
    # add the boost libraries to the project
    include_directories(${Boost_INCLUDE_DIRS})
    link_directories(${Boost_LIBRARY_DIRS})

    # set C++ compiler flags
    set(COMMON_FLAGS "")
<<<<<<< HEAD
    # Add DCUSTOMNETWORK for network.xml support
    # Add DDATAGRAM for UDP Datagram service w/o sequencing.
    set(CMAKE_CXX_FLAGS "-std=c++98 ${COMMON_FLAGS} -DCUSTOMNETWORK")
    
=======

    set(WARNING_FLAGS "")
    if(SHOW_WARNINGS)
        set(WARNING_FLAGS "-W -Wall -pedantic")
    endif(SHOW_WARNINGS)

    set(CMAKE_CXX_FLAGS "-std=c++98 ${COMMON_FLAGS} ${WARNING_FLAGS}")

    # generate the configuration file
    CONFIGURE_FILE(
        ${CMAKE_BINARY_DIR}/include/config.hpp.cmake
        ${CMAKE_BINARY_DIR}/include/config.hpp )
>>>>>>> e4c3c707

    # include project source directories
    include_directories("${CMAKE_BINARY_DIR}/include")
    include_directories("${CMAKE_BINARY_DIR}/src")

    # goto src/CMakeLists.txt
    add_subdirectory( src )

    if(BUILD_TESTS)
        enable_testing()

        # goto test/CMakeLists.txt
        add_subdirectory(test)
    endif(BUILD_TESTS)
endif(Boost_FOUND)<|MERGE_RESOLUTION|>--- conflicted
+++ resolved
@@ -32,13 +32,6 @@
 
     # set C++ compiler flags
     set(COMMON_FLAGS "")
-<<<<<<< HEAD
-    # Add DCUSTOMNETWORK for network.xml support
-    # Add DDATAGRAM for UDP Datagram service w/o sequencing.
-    set(CMAKE_CXX_FLAGS "-std=c++98 ${COMMON_FLAGS} -DCUSTOMNETWORK")
-    
-=======
-
     set(WARNING_FLAGS "")
     if(SHOW_WARNINGS)
         set(WARNING_FLAGS "-W -Wall -pedantic")
@@ -50,7 +43,6 @@
     CONFIGURE_FILE(
         ${CMAKE_BINARY_DIR}/include/config.hpp.cmake
         ${CMAKE_BINARY_DIR}/include/config.hpp )
->>>>>>> e4c3c707
 
     # include project source directories
     include_directories("${CMAKE_BINARY_DIR}/include")
